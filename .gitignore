#####=== Python ===#####

# Byte-compiled / optimized / DLL files
__pycache__/
*.py[cod]
*$py.class

# C extensions
*.so

# Distribution / packaging
.Python
env/
build/
develop-eggs/
dist/
downloads/
eggs/
.eggs/
lib/
lib64/
parts/
sdist/
var/
*.egg-info/
.installed.cfg
*.egg
pip-wheel-metadata/

# PyInstaller
#  Usually these files are written by a python script from a template
#  before PyInstaller builds the exe, so as to inject date/other infos into it.
*.manifest
*.spec

# Installer logs
pip-log.txt
pip-delete-this-directory.txt

# Unit test / coverage reports
htmlcov/
.tox/
.coverage
.coverage.*
.cache
nosetests.xml
coverage.xml
*,cover
.pytest_cache/
test_results/
junit/

# Airspeed velocity
.asv/

# Translations
*.mo
*.pot

# Django stuff:
*.log

# Sphinx documentation
docs/_build/
_build/

# PyBuilder
target/

# IDE
.idea/
.vscode/

<<<<<<< HEAD
# Sandbox
sandbox.py
=======
# Coverage
junit/

# Rever
rever/
>>>>>>> d0ffff33
<|MERGE_RESOLUTION|>--- conflicted
+++ resolved
@@ -71,13 +71,10 @@
 .idea/
 .vscode/
 
-<<<<<<< HEAD
 # Sandbox
 sandbox.py
-=======
 # Coverage
 junit/
 
 # Rever
-rever/
->>>>>>> d0ffff33
+rever/